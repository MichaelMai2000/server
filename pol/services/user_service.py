from typing import Dict, Iterator, Optional
from datetime import datetime

from loguru import logger
from fastapi import Depends
from sqlalchemy.ext.asyncio import AsyncSession

from pol import sa
from pol.models import User, Avatar, PublicUser
from pol.depends import get_db
from pol.db.tables import ChiiMember, ChiiOauthAccessToken
from pol.curd.exceptions import NotFoundError


class UserNotFound(NotFoundError):
    pass


class UserService:
    """user service to get user from database"""

    __slots__ = ("_db",)
    _db: AsyncSession
    NotFoundError = UserNotFound

    @classmethod
    async def new(cls, session: AsyncSession = Depends(get_db)):
        return cls(session)

    def __init__(self, db: AsyncSession):
        self._db = db

<<<<<<< HEAD
    async def get_by_uid(self, uid: str) -> PublicUser:
        """return a public readable user with limited information"""
        u: Optional[ChiiMember] = await self._db.scalar(
            sa.get(ChiiMember, ChiiMember.uid == uid)
        )

        if not u:
            raise self.NotFoundError

        return PublicUser(
            id=u.uid,
            username=u.username,
            nickname=u.nickname,
        )
=======
    async def get_users_by_id(self, *id: int) -> Dict[int, PublicUser]:
        """return a public readable user with limited information"""
        results: Iterator[ChiiMember] = await self._db.scalars(
            sa.select(ChiiMember).where(ChiiMember.uid.in_(id))
        )

        return {
            u.uid: PublicUser(
                id=u.uid,
                username=u.username,
                nickname=u.nickname,
                avatar=Avatar.from_db_record(u.avatar),
            )
            for u in results
        }
>>>>>>> a253950c

    async def get_by_name(self, username: str) -> PublicUser:
        """return a public readable user with limited information"""
        u: Optional[ChiiMember] = await self._db.scalar(
            sa.get(ChiiMember, ChiiMember.username == username)
        )

        if not u:
            raise self.NotFoundError

        return PublicUser(
            id=u.uid,
            username=u.username,
            nickname=u.nickname,
            avatar=Avatar.from_db_record(u.avatar),
        )

    async def get_by_access_token(self, access_token: str) -> User:
        """return a authorized user"""
        access: Optional[ChiiOauthAccessToken] = await self._db.scalar(
            sa.get(
                ChiiOauthAccessToken,
                ChiiOauthAccessToken.access_token == access_token,
                ChiiOauthAccessToken.expires > datetime.now(),
            )
        )

        if not access:
            raise self.NotFoundError

        member: ChiiMember = await self._db.get(ChiiMember, int(access.user_id))

        if not member:
            # 有access token又没有对应的user不太可能发生，如果发生的话打个 log 当作验证失败
            logger.error(
                "can't find user {user_id} for access token", user_id=access.user_id
            )
            raise self.NotFoundError

        return User(
            id=member.uid,
            group_id=member.groupid,
            username=member.username,
            nickname=member.nickname,
            registration_date=member.regdate,
            sign=member.sign,
            avatar=Avatar.from_db_record(member.avatar),
        )<|MERGE_RESOLUTION|>--- conflicted
+++ resolved
@@ -30,7 +30,6 @@
     def __init__(self, db: AsyncSession):
         self._db = db
 
-<<<<<<< HEAD
     async def get_by_uid(self, uid: str) -> PublicUser:
         """return a public readable user with limited information"""
         u: Optional[ChiiMember] = await self._db.scalar(
@@ -45,7 +44,7 @@
             username=u.username,
             nickname=u.nickname,
         )
-=======
+
     async def get_users_by_id(self, *id: int) -> Dict[int, PublicUser]:
         """return a public readable user with limited information"""
         results: Iterator[ChiiMember] = await self._db.scalars(
@@ -61,7 +60,6 @@
             )
             for u in results
         }
->>>>>>> a253950c
 
     async def get_by_name(self, username: str) -> PublicUser:
         """return a public readable user with limited information"""
